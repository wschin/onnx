--- conflicted
+++ resolved
@@ -56,12 +56,7 @@
         "1D tensor containing the desired output shape.  First input must be in "
         "CPU context.",
         AttrType::INT)
-<<<<<<< HEAD
-    .Input(0, "input", "Input tensor (optional) to provide shape information.", "T")
-=======
-    .Input(0, "input", "Input tensor (optional) to provide shape information.",
-           true /*optional*/)
->>>>>>> 2358cfcc
+    .Input(0, "input", "Input tensor (optional) to provide shape information.", "T", true)
     .Output(
             0,
             "output",
@@ -249,8 +244,10 @@
     .SetSupportLevel(SupportType::EXPERIMENTAL)
     .NumInputs(1)
     .NumOutputs(1)
-    .Input(0, "input", "Input matrix")
-    .Output(0, "output", "Matrix after normalization")
+    .Input(0, "input", "Input matrix", "T")
+    .Output(0, "output", "Matrix after normalization", "T")
+    .TypeConstraint("T", { "tensor(float16)", "tensor(float)", "tensor(double)" },
+        "Constrain input and output types to float tensors.")
     .SetDoc(R"DOC(
 Given a matrix, apply L2-normalization along the last dimension.
 )DOC");
@@ -259,8 +256,10 @@
     .SetSupportLevel(SupportType::EXPERIMENTAL)
     .NumInputs(1)
     .NumOutputs(1)
-    .Input(0, "input", "Input data to be scaled")
-    .Output(0, "output", "Output data after scaling")
+    .Input(0, "input", "Input data to be scaled", "T")
+    .Output(0, "output", "Output data after scaling", "T")
+    .TypeConstraint("T", { "tensor(float16)", "tensor(float)", "tensor(double)" },
+        "Constrain input and output types to float tensors.")
     .AllowConsumed({{0, 0}})
     .SetDoc(R"DOC(
 Scale takes one input data (Tensor<float>) and produces one output data
